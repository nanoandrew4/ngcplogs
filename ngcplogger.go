package main

import (
	"context"
	"encoding/json"
	"errors"
	"fmt"
<<<<<<< HEAD
=======
	"log/slog"
	"net/http"
	"net/url"
>>>>>>> 3ae225d3
	"reflect"
	"runtime"
	"strings"
	"sync"
	"sync/atomic"
	"time"

	"google.golang.org/api/option"

	"github.com/docker/docker/daemon/logger"

	"cloud.google.com/go/compute/metadata"
	"cloud.google.com/go/logging"
	"cloud.google.com/go/logging/apiv2/loggingpb"
	"github.com/containerd/log"
	mrpb "google.golang.org/genproto/googleapis/api/monitoredres"
)

const (
	name = "ngcplogs"

	projectOptKey         = "gcp-project"
	logLabelsKey          = "labels"
	logLabelsRegexKey     = "labels-regex"
	logEnvKey             = "env"
	logEnvRegexKey        = "env-regex"
	logCmdKey             = "gcp-log-cmd"
	logZoneKey            = "gcp-meta-zone"
	logNameKey            = "gcp-meta-name"
	logIDKey              = "gcp-meta-id"
	clientCredentialsFile = "credentials-file"
	clientCredentialsJSON = "credentials-json"
)

var (
	// The number of logs the gcplogs driver has dropped.
	droppedLogs uint64

	onGCE bool

	// instance metadata populated from the metadata server if available
	projectID    string
	zone         string
	instanceName string
	instanceID   string

	severityFields = []string{
		"severity",
		"level",
	}

	timestampFields = []string{
		"timestamp",
		"time",
		"ts",
	}
)

func init() {
	if err := logger.RegisterLogDriver(name, New); err != nil {
		panic(err)
	}

	if err := logger.RegisterLogOptValidator(name, ValidateLogOpts); err != nil {
		panic(err)
	}
}

type nGCPLogger struct {
	client    *logging.Client
	logger    *logging.Logger
	instance  *instanceInfo
	container *containerInfo
	projectID string

	extractJsonMessage bool
	extractSeverity    bool
	excludeTimestamp   bool
	extractMsg         bool
	extractGcp         bool
<<<<<<< HEAD

	internalErrorSeverity logging.Severity
=======
	extractCaddy       bool
>>>>>>> 3ae225d3
}

type dockerLogEntry struct {
	Instance  *instanceInfo  `json:"instance,omitempty"`
	Container *containerInfo `json:"container,omitempty"`
	Message   string         `json:"message,omitempty"`
}

type instanceInfo struct {
	Zone string `json:"zone,omitempty"`
	Name string `json:"name,omitempty"`
	ID   string `json:"id,omitempty"`
}

type containerInfo struct {
	Name      string            `json:"name,omitempty"`
	ID        string            `json:"id,omitempty"`
	ImageName string            `json:"imageName,omitempty"`
	ImageID   string            `json:"imageId,omitempty"`
	Created   time.Time         `json:"created,omitempty"`
	Command   string            `json:"command,omitempty"`
	Metadata  map[string]string `json:"metadata,omitempty"`
}

var initGCPOnce sync.Once

func initGCP() {
	initGCPOnce.Do(func() {
		onGCE = metadata.OnGCE()
		if onGCE {
			// These will fail on instances if the metadata service is
			// down or the client is compiled with an API version that
			// has been removed. Since these are not vital, let's ignore
			// them and make their fields in the dockerLogEntry ,omitempty
			projectID, _ = metadata.ProjectID()
			zone, _ = metadata.Zone()
			instanceName, _ = metadata.InstanceName()
			instanceID, _ = metadata.InstanceID()
		}
	})
}

// New creates a new logger that logs to Google Cloud Logging using the application
// default credentials.
//
// See https://developers.google.com/identity/protocols/application-default-credentials
func New(info logger.Info) (logger.Logger, error) {
	initGCP()

	var project string
	if projectID != "" {
		project = projectID
	}
	if projectID, found := info.Config[projectOptKey]; found {
		project = projectID
	}
	if project == "" {
		return nil, fmt.Errorf("no project was specified and couldn't read project from the metadata server. Please specify a project")
	}

	var opts []option.ClientOption
	if credentialsFile, found := info.Config[clientCredentialsFile]; found {
		opts = append(opts, option.WithCredentialsFile(fmt.Sprintf("/host/%s", credentialsFile)))
	} else if credentialsJSON, found := info.Config[clientCredentialsJSON]; found {
		opts = append(opts, option.WithCredentialsJSON([]byte(credentialsJSON)))
	}

	c, err := logging.NewClient(context.Background(), project, opts...)
	if err != nil {
		return nil, err
	}
	var instanceResource *instanceInfo
	if onGCE {
		instanceResource = &instanceInfo{
			Zone: zone,
			Name: instanceName,
			ID:   instanceID,
		}
	} else if info.Config[logZoneKey] != "" || info.Config[logNameKey] != "" || info.Config[logIDKey] != "" {
		instanceResource = &instanceInfo{
			Zone: info.Config[logZoneKey],
			Name: info.Config[logNameKey],
			ID:   info.Config[logIDKey],
		}
	}

	var options []logging.LoggerOption
	if instanceResource != nil {
		vmMrpb := logging.CommonResource(
			&mrpb.MonitoredResource{
				Type: "gce_instance",
				Labels: map[string]string{
					"instance_id": instanceResource.ID,
					"zone":        instanceResource.Zone,
				},
			},
		)
		options = []logging.LoggerOption{vmMrpb}
	}
	lg := c.Logger("ngcplogs-docker-driver", options...)

	if err := c.Ping(context.Background()); err != nil {
		return nil, fmt.Errorf("unable to connect or authenticate with Google Cloud Logging: %v", err)
	}

	extraAttributes, err := info.ExtraAttributes(nil)
	if err != nil {
		return nil, err
	}

	l := &nGCPLogger{
		client: c,
		logger: lg,
		container: &containerInfo{
			Name:      info.ContainerName,
			ID:        info.ContainerID,
			ImageName: info.ContainerImageName,
			ImageID:   info.ContainerImageID,
			Created:   info.ContainerCreated,
			Metadata:  extraAttributes,
		},
		projectID:          project,
		extractJsonMessage: true,
		extractSeverity:    true,
		excludeTimestamp:   false,
		extractMsg:         true,
		extractGcp:         false,
		extractCaddy:       false,
	}

	if info.Config[logCmdKey] == "true" {
		l.container.Command = info.Command()
	}

	if info.Config["extract-json-message"] == "false" {
		l.extractJsonMessage = false
	}
	if info.Config["extract-severity"] == "false" {
		l.extractSeverity = false
	}
	if info.Config["exclude-timestamp"] == "true" {
		l.excludeTimestamp = true
	}
	if info.Config["extract-msg"] == "false" {
		l.extractMsg = false
	}
	if info.Config["extract-gcp"] == "true" {
		l.extractGcp = true
	}
	if info.Config["extract-caddy"] == "true" {
		l.extractCaddy = true
	}

	if internalErrorSeverityStr, isPresent := info.Config["internal-error-severity"]; isPresent {
		l.internalErrorSeverity = logging.ParseSeverity(internalErrorSeverityStr)
	} else {
		l.internalErrorSeverity = logging.Warning
	}

	if instanceResource != nil {
		l.instance = instanceResource
	}

	// The logger "overflows" at a rate of 10,000 logs per second and this
	// overflow func is called. We want to surface the error to the user
	// without overly spamming /var/log/docker.log so we log the first time
	// we overflow and every 1000th time after.
	c.OnError = func(err error) {
		if errors.Is(err, logging.ErrOverflow) {
			if i := atomic.AddUint64(&droppedLogs, 1); i%1000 == 1 {
				log.G(context.TODO()).Errorf("ngcplogs driver has dropped %v logs", i)
			}
		} else {
			log.G(context.TODO()).Error(err)
		}
	}

	return l, nil
}

// ValidateLogOpts validates the opts passed to the ngcplogs driver. Currently, the ngcplogs
// driver doesn't take any arguments.
func ValidateLogOpts(cfg map[string]string) error {
	for k := range cfg {
		switch k {
		case projectOptKey, logLabelsKey, logLabelsRegexKey, logEnvKey, logEnvRegexKey, logCmdKey, logZoneKey, logNameKey, logIDKey:
		default:
			return fmt.Errorf("%q is not a valid option for the ngcplogs driver", k)
		}
	}
	return nil
}

func (l *nGCPLogger) Log(lMsg *logger.Message) error {
	logLine := strings.TrimSpace(string(lMsg.Line))
	ts := lMsg.Timestamp

	errMgr := &driverError{}

	if len(logLine) > 0 {
		var payload any
		entry := logging.Entry{
			Labels:    map[string]string{},
			Timestamp: ts,
			Severity:  logging.Default,
		}

		if l.extractJsonMessage && logLine[0] == '{' && logLine[len(logLine)-1] == '}' {
			var m map[string]any
			err := json.Unmarshal([]byte(logLine), &m)
			if err != nil {
				payload = fmt.Sprintf("Error parsing JSON: %s", logLine)
				entry.Severity = l.internalErrorSeverity
			} else {
				entry.Severity = l.extractSeverityFromPayload(m)
				l.excludeTimestampFromPayload(m)
				l.extractMsgFromPayload(m)
				m["instance"] = l.instance
				m["container"] = l.container
<<<<<<< HEAD
				l.extractGcpFromPayload(m, &entry, errMgr)

				var driverErr *nGCPError
				if errors.As(lMsg.Err, &driverErr) && driverErr != nil {
					// Replace original message and error with driver error
					delete(m, "message")
					delete(m, "error")
					m["ngcplogs-error"] = driverErr
					entry.Severity = l.internalErrorSeverity
					entry.Timestamp = driverErr.ts
				}
=======
				l.extractGcpFromPayload(m, &entry)
				l.extractCaddyFromPayload(m, &entry)
>>>>>>> 3ae225d3
				payload = m
			}
		} else {
			payload = dockerLogEntry{
				Instance:  l.instance,
				Container: l.container,
				Message:   logLine,
			}
		}

		entry.Payload = payload
		l.logger.Log(entry)
	}
	return errMgr.Get()
}

func (l *nGCPLogger) extractSeverityFromPayload(m map[string]any) logging.Severity {
	severity := logging.Default

	if l.extractSeverity {
		for _, severityField := range severityFields {
			if rawSeverity, exists := m[severityField]; exists {
				if parsedSeverity, isString := rawSeverity.(string); isString {
					severity = logging.ParseSeverity(parsedSeverity)
					if severity != logging.Default { // severity was parsed correctly, we can remove it from the jsonPayload section
						delete(m, severityField)
					}
					break
				}
				if parsedSeverity, isNumber := rawSeverity.(float64); isNumber {
					severity = logging.Severity(parsedSeverity)
					if severity != logging.Default { // severity was parsed correctly, we can remove it from the jsonPayload section
						delete(m, severityField)
					}
					break
				}
			}
		}
	}

	return severity
}

func (l *nGCPLogger) excludeTimestampFromPayload(m map[string]any) {
	if l.excludeTimestamp {
		for _, timestampField := range timestampFields {
			if _, exists := m[timestampField]; exists {
				delete(m, timestampField)
			}
		}
	}
}

func (l *nGCPLogger) extractMsgFromPayload(m map[string]any) {
	if l.extractMsg {
		if msg, exists := m["msg"]; exists {
			m["message"] = msg
			delete(m, "msg")
		}
	}
}

func castOrAppendErr[T any](val any, driverErr *driverError) T {
	var v T
	var ok bool
	v, ok = val.(T)
	if !ok {
		_, file, line, ok := runtime.Caller(1)
		if !ok {
			file = "unknown"
		}
		driverErr.Set(&nGCPError{
			File: file,
			Line: line,
			ts:   time.Now(),
			Msg:  fmt.Sprintf("unexpected type, wanted %q and got %q", reflect.TypeOf(v).String(), reflect.TypeOf(val).String()),
		})
	}
	return v
}

func (l *nGCPLogger) extractGcpFromPayload(m map[string]any, entry *logging.Entry, driverErr *driverError) {
	if l.extractGcp {
		if sourceLocation, exists := m["logging.googleapis.com/sourceLocation"]; exists {
			sourceLocationMap := castOrAppendErr[map[string]any](sourceLocation, driverErr)
			if sourceLocationMap != nil {
				entry.SourceLocation = &loggingpb.LogEntrySourceLocation{
					File:     castOrAppendErr[string](sourceLocationMap["file"], driverErr),
					Line:     int64(castOrAppendErr[float64](sourceLocationMap["line"], driverErr)),
					Function: castOrAppendErr[string](sourceLocationMap["function"], driverErr),
				}
			}
			delete(m, "logging.googleapis.com/sourceLocation")
		}
		if val, exists := m["logging.googleapis.com/trace"]; exists {
			entry.Trace = castOrAppendErr[string](val, driverErr)
			delete(m, "logging.googleapis.com/trace")
		}
		if val, exists := m["logging.googleapis.com/spanId"]; exists {
			entry.SpanID = castOrAppendErr[string](val, driverErr)
			delete(m, "logging.googleapis.com/spanId")
		}
		if val, exists := m["logging.googleapis.com/trace_sampled"]; exists {
			entry.TraceSampled = castOrAppendErr[bool](val, driverErr)
			delete(m, "logging.googleapis.com/trace_sampled")
		}
		if labels, exists := m["logging.googleapis.com/labels"]; exists {
			labelsMap := castOrAppendErr[map[string]any](labels, driverErr)
			for k, v := range labelsMap {
				entry.Labels[k] = castOrAppendErr[string](v, driverErr)
			}
			delete(m, "logging.googleapis.com/labels")
		}
	}
}

func (l *nGCPLogger) extractCaddyFromPayload(m map[string]any, entry *logging.Entry) {

	if l.extractCaddy {
		if val, exists := m["request"]; exists {
			hr := logging.HTTPRequest{
				Request: &http.Request{
					Header: make(http.Header),
				},
			}
			v := assertOrLog[map[string]any](val)
			hr.Request.Method = assertOrLog[string](v["method"])
			_, isTLS := v["tls"]
			var h = "http"
			if isTLS {
				h = "https"
			}
			hr.Request.URL = &url.URL{
				Scheme:  h,
				Host:    assertOrLog[string](v["host"]),
				RawPath: assertOrLog[string](v["uri"]),
				Path:    assertOrLog[string](v["uri"]),
			}
			if t, ok := m["bytes_read"]; ok {
				hr.RequestSize = int64(assertOrLog[float64](t))
			}
			if t, ok := m["status"]; ok {
				hr.Status = int(assertOrLog[float64](t))
			}
			if t, ok := m["size"]; ok {
				hr.ResponseSize = int64(assertOrLog[float64](t))
			}
			if t, ok := m["duration"]; ok {
				hr.Latency = time.Duration(assertOrLog[float64](t) * float64(time.Second))
			}
			hr.Request.Proto = assertOrLog[string](v["proto"])
			hr.RemoteIP = assertOrLog[string](v["remote_ip"]) + ":" + assertOrLog[string](v["remote_port"])

			if t, ok := v["headers"]; ok {
				headers := assertOrLog[map[string]any](t)
				for h, v := range headers {
					for _, s := range assertOrLog[[]any](v) {
						hr.Request.Header.Add(h, assertOrLog[string](s))
					}
				}
			}
			entry.HTTPRequest = &hr
			//Caddy request contains more data, don't
			//delete.
			//delete(m, "request")
		}
		if val, exists := m["traceID"]; exists {
			entry.Trace = "projects/" + l.projectID + "/traces/" + val.(string)
			delete(m, "traceID")
		}
	}
}

func (l *nGCPLogger) Close() error {
	err := l.logger.Flush()
	if err != nil {
		return err
	}
	return l.client.Close()
}

func (l *nGCPLogger) Name() string {
	return name
}<|MERGE_RESOLUTION|>--- conflicted
+++ resolved
@@ -5,12 +5,9 @@
 	"encoding/json"
 	"errors"
 	"fmt"
-<<<<<<< HEAD
-=======
 	"log/slog"
 	"net/http"
 	"net/url"
->>>>>>> 3ae225d3
 	"reflect"
 	"runtime"
 	"strings"
@@ -91,12 +88,9 @@
 	excludeTimestamp   bool
 	extractMsg         bool
 	extractGcp         bool
-<<<<<<< HEAD
+	extractCaddy       bool
 
 	internalErrorSeverity logging.Severity
-=======
-	extractCaddy       bool
->>>>>>> 3ae225d3
 }
 
 type dockerLogEntry struct {
@@ -316,7 +310,8 @@
 				l.extractMsgFromPayload(m)
 				m["instance"] = l.instance
 				m["container"] = l.container
-<<<<<<< HEAD
+				l.extractGcpFromPayload(m, &entry)
+				l.extractCaddyFromPayload(m, &entry)
 				l.extractGcpFromPayload(m, &entry, errMgr)
 
 				var driverErr *nGCPError
@@ -328,10 +323,6 @@
 					entry.Severity = l.internalErrorSeverity
 					entry.Timestamp = driverErr.ts
 				}
-=======
-				l.extractGcpFromPayload(m, &entry)
-				l.extractCaddyFromPayload(m, &entry)
->>>>>>> 3ae225d3
 				payload = m
 			}
 		} else {
