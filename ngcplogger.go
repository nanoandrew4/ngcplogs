--- conflicted
+++ resolved
@@ -385,31 +385,27 @@
 
 func castOrSetDriverErr[T any](val any, driverErr *driverError) T {
 	var v T
+	var errMsg string
 	if val == nil {
+		errMsg = fmt.Sprintf("unexpected nil value")
+	} else {
+		var ok bool
+		v, ok = val.(T)
+		if !ok {
+			errMsg = fmt.Sprintf("unexpected type, wanted %q and got %q", reflect.TypeOf(v).String(), reflect.TypeOf(val).String())
+		}
+	}
+	if errMsg != "" {
 		_, file, line, ok := runtime.Caller(1)
 		if !ok {
 			file = "unknown"
 		}
-<<<<<<< HEAD
 		driverErr.Set(&nGCPError{
 			File: file,
 			Line: line,
 			ts:   time.Now(),
-			Msg:  fmt.Sprintf("unexpected type, wanted %q and got %q", reflect.TypeOf(v).String(), reflect.TypeOf(val).String()),
+			Msg:  errMsg,
 		})
-=======
-		slog.Error("unexpected nil value", "file", file, "line", line)
-	} else {
-		var ok bool
-		v, ok = val.(T)
-		if !ok {
-			_, file, line, ok := runtime.Caller(1)
-			if !ok {
-				file = "unknown"
-			}
-			slog.Error("unexpected type", "want", reflect.TypeOf(v).String(), "got", reflect.TypeOf(val).String(), "file", file, "line", line)
-		}
->>>>>>> f4219054
 	}
 	return v
 }
